--- conflicted
+++ resolved
@@ -184,13 +184,8 @@
         outfile = file.with_suffix(".m4b")
         metafile = file.with_suffix(".meta")
         metafile_new = file.with_suffix(".new.meta")
-<<<<<<< HEAD
-        base_filename = file.stem.rsplit("-")[0]
+        base_filename = file.stem.rsplit("-", 1)[0]
         chapters = file.with_name(base_filename + "-chapters.json")
-=======
-        base_filename = file.stem.rsplit("-", 1)[0]
-        chapters = file.with_name(base_filename + "-chapters").with_suffix(".json")
->>>>>>> 57694609
         apimeta = json.loads(chapters.read_text())
 
         if outfile.exists():
