--- conflicted
+++ resolved
@@ -244,22 +244,6 @@
             )
         raise
 
-<<<<<<< HEAD
-    filename = base_filename + f"-{codec}.aax"
-    filepath = output_dir / filename
-    dl = Downloader(
-        url, filepath, client, overwrite_existing,
-        ["audio/aax", "audio/vnd.audible.aax", "audio/audible"]
-    )
-    downloaded = await dl.run(pb=True)
-
-    if downloaded:
-        counter.count_aax()
-
-        raise
-
-=======
->>>>>>> 629a6ef1
     filename = base_filename + f"-{codec}.aax"
     filepath = output_dir / filename
     dl = Downloader(
@@ -601,15 +585,12 @@
     get_aax = params.get("aax")
     get_aaxc = params.get("aaxc")
     aax_fallback = params.get("aax_fallback")
-<<<<<<< HEAD
-=======
     if aax_fallback:
         if get_aax:
             logger.info("Using --aax is redundant and can be left when using --aax-fallback")
         get_aax = True
         if get_aaxc:
             logger.warning("Do not mix --aaxc with --aax-fallback option.")
->>>>>>> 629a6ef1
     get_annotation = params.get("annotation")
     get_chapters = params.get("chapter")
     get_cover = params.get("cover")
