--- conflicted
+++ resolved
@@ -433,7 +433,6 @@
         )
 
 
-<<<<<<< HEAD
 def display_counter():
     if counter.has_downloads():
         echo("The download ended with the following result:")
@@ -451,162 +450,6 @@
             echo(f"New {k} files: {v}")
     else:
         echo("No new files downloaded.")
-=======
-async def main(config, auth, **params):
-    output_dir = pathlib.Path(params.get("output_dir")).resolve()
-
-    # which item(s) to download
-    get_all = params.get("all") is True
-    asins = params.get("asin")
-    titles = params.get("title")
-    if get_all and (asins or titles):
-        logger.error(f"Do not mix *asin* or *title* option with *all* option.")
-        click.Abort()
-
-    # what to download
-    get_aax = params.get("aax")
-    get_aaxc = params.get("aaxc")
-    get_chapters = params.get("chapter")
-    get_cover = params.get("cover")
-    get_pdf = params.get("pdf")
-    if not any([get_aax, get_aaxc, get_chapters, get_cover, get_pdf]):
-        logger.error("Please select an option what you want download.")
-        click.Abort()
-
-    # additional options
-    sim_jobs = params.get("jobs")
-    quality = params.get("quality")
-    cover_size = params.get("cover_size")
-    overwrite_existing = params.get("overwrite")
-    allow_alternate_formats = params.get("allow_alternate_formats")
-    ignore_errors = params.get("ignore_errors")
-    no_confirm = params.get("no_confirm")
-    resolve_podcats = params.get("resolve_podcasts")
-    ignore_podcasts = params.get("ignore_podcasts")
-    bunch_size = params.get("bunch_size")
-    timeout = params.get("timeout")
-    if timeout == 0:
-        timeout = None
-
-    filename_mode = params.get("filename_mode")
-    if filename_mode == "config":
-        filename_mode = config.profile_config.get("filename_mode") or \
-            config.app_config.get("filename_mode") or \
-            "ascii"
-
-    headers = {
-        "User-Agent": "Audible/671 CFNetwork/1240.0.4 Darwin/20.6.0"
-    }
-    client = httpx.AsyncClient(auth=auth, timeout=timeout, headers=headers)
-    api_client = audible.AsyncClient(auth, timeout=timeout)
-
-    async with client, api_client:
-        # fetch the user library
-        library = await Library.from_api_full_sync(
-            api_client,
-            image_sizes="1215, 408, 360, 882, 315, 570, 252, 558, 900, 500",
-            bunch_size=bunch_size
-        )
-
-        if resolve_podcats:
-            await library.resolve_podcats()
-
-        # collect jobs
-        jobs = []
-
-        if get_all:
-            asins = []
-            titles = []
-            for i in library:
-                jobs.append(i.asin)
-
-        for asin in asins:
-            if library.has_asin(asin):
-                jobs.append(asin)
-            else:
-                if not ignore_errors:
-                    logger.error(f"Asin {asin} not found in library.")
-                    click.Abort()
-                logger.error(
-                    f"Skip asin {asin}: Not found in library"
-                )
-
-        for title in titles:
-            match = library.search_item_by_title(title)
-            full_match = [i for i in match if i[1] == 100]
-
-            if full_match or match:
-                echo(f"\nFound the following matches for '{title}'")
-                table_data = [[i[1], i[0].full_title, i[0].asin]
-                              for i in full_match or match]
-                head = ["% match", "title", "asin"]
-                table = tabulate(
-                    table_data, head, tablefmt="pretty",
-                    colalign=("center", "left", "center"))
-                echo(table)
-
-                if no_confirm or click.confirm(
-                        "Proceed with this audiobook(s)",
-                        default=True
-                ):
-                    jobs.extend([i[0].asin for i in full_match or match])
-
-            else:
-                logger.error(
-                    f"Skip title {title}: Not found in library"
-                )
-
-        queue = asyncio.Queue()
-
-        for job in jobs:
-            item = library.get_item_by_asin(job)
-            items = [item]
-            odir = pathlib.Path(output_dir)
-
-            if not ignore_podcasts and item.is_parent_podcast():
-                items.remove(item)
-                if item._children is None:
-                    await item.get_child_items()
-
-                for i in item._children:
-                    if i.asin not in jobs:
-                        items.append(i)
-
-                podcast_dir = create_base_filename(item, filename_mode)
-                odir = output_dir / podcast_dir
-                if not odir.is_dir():
-                    odir.mkdir(parents=True)
-
-            for item in items:
-                queue_job(
-                    queue=queue,
-                    get_cover=get_cover,
-                    get_pdf=get_pdf,
-                    get_chapters=get_chapters,
-                    get_aax=get_aax,
-                    get_aaxc=get_aaxc,
-                    client=client,
-                    output_dir=odir,
-                    filename_mode=filename_mode,
-                    item=item,
-                    cover_size=cover_size,
-                    quality=quality,
-                    overwrite_existing=overwrite_existing,
-                    allow_alternate_formats=allow_alternate_formats
-                )
-
-        # schedule the consumer
-        consumers = [
-            asyncio.ensure_future(consume(queue)) for _ in range(sim_jobs)
-        ]
-
-        # wait until the consumer has processed all items
-        await queue.join()
-
-        # the consumer is still awaiting an item, cancel it
-        for consumer in consumers:
-            consumer.cancel()
->>>>>>> 5d04ed50
 
 
 @click.command("download")
@@ -755,6 +598,7 @@
     quality = params.get("quality")
     cover_size = params.get("cover_size")
     overwrite_existing = params.get("overwrite")
+    allow_alternate_formats = params.get("allow_alternate_formats")
     ignore_errors = params.get("ignore_errors")
     no_confirm = params.get("no_confirm")
     resolve_podcats = params.get("resolve_podcasts")
@@ -817,7 +661,7 @@
                 ).unsafe_ask_async()
                 if answer is not None:
                     [jobs.append(i) for i in answer]
-                
+
         else:
             logger.error(
                 f"Skip title {title}: Not found in library"
@@ -858,7 +702,8 @@
                 item=item,
                 cover_size=cover_size,
                 quality=quality,
-                overwrite_existing=overwrite_existing
+                overwrite_existing=overwrite_existing,
+                allow_alternate_formats=allow_alternate_formats
             )
 
     try:
@@ -870,31 +715,9 @@
         await queue.join()
 
     finally:
-<<<<<<< HEAD
         # the consumer is still awaiting an item, cancel it
         for consumer in consumers:
             consumer.cancel()
-    
+
         await asyncio.gather(*consumers, return_exceptions=True)
-        display_counter()
-=======
-        loop.run_until_complete(loop.shutdown_asyncgens())
-        loop.close()
-
-        if counter.has_downloads():
-            echo("The download ended with the following result:")
-            for k, v in counter.as_dict().items():
-                if v == 0:
-                    continue
-
-                if k == "voucher_saved":
-                    k = "voucher"
-                elif k == "voucher":
-                    diff = v - counter.voucher_saved
-                    if diff > 0:
-                        echo(f"Unsaved voucher: {diff}")
-                    continue
-                echo(f"New {k} files: {v}")
-        else:
-            echo("No new files downloaded.")
->>>>>>> 5d04ed50
+        display_counter()