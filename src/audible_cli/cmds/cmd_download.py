import asyncio
import asyncio.log
import asyncio.sslproto
import json
import pathlib
import logging
from datetime import datetime

import aiofiles
import click
import httpx
import questionary
from audible.exceptions import NotFoundError
from click import echo

from ..decorators import (
    bunch_size_option,
    end_date_option,
    start_date_option,
    timeout_option,
    pass_client,
    pass_session
)
from ..downloader import Downloader as NewDownloader, Status
from ..exceptions import (
    AudibleCliException,
    DirectoryDoesNotExists,
    DownloadUrlExpired,
    NotDownloadableAsAAX,
    VoucherNeedRefresh
)
from ..models import Library
from ..utils import datetime_type, Downloader


logger = logging.getLogger("audible_cli.cmds.cmd_download")

CLIENT_HEADERS = {
    "User-Agent": "Audible/671 CFNetwork/1240.0.4 Darwin/20.6.0"
}

QUEUE = None


class DownloadCounter:
    def __init__(self):
        self._aax: int = 0
        self._aaxc: int = 0
        self._annotation: int = 0
        self._chapter: int = 0
        self._cover: int = 0
        self._pdf: int = 0
        self._voucher: int = 0
        self._voucher_saved: int = 0
        self._aycl = 0
        self._aycl_voucher = 0

    @property
    def aax(self):
        return self._aax

    def count_aax(self):
        self._aax += 1
        logger.debug(f"Currently downloaded aax files: {self.aax}")

    @property
    def aaxc(self):
        return self._aaxc

    def count_aaxc(self):
        self._aaxc += 1
        logger.debug(f"Currently downloaded aaxc files: {self.aaxc}")

    @property
    def aycl(self):
        return self._aycl

    def count_aycl(self):
        self._aycl += 1
        # log as error to display this message in any cases
        logger.debug(f"Currently downloaded aycl files: {self.aycl}")

    @property
    def aycl_voucher(self):
        return self._aycl_voucher

    def count_aycl_voucher(self):
        self._aycl_voucher += 1
        # log as error to display this message in any cases
        logger.debug(f"Currently downloaded aycl voucher files: {self.aycl_voucher}")

    @property
    def annotation(self):
        return self._annotation

    def count_annotation(self):
        self._annotation += 1
        logger.debug(f"Currently downloaded annotations: {self.annotation}")

    @property
    def chapter(self):
        return self._chapter

    def count_chapter(self):
        self._chapter += 1
        logger.debug(f"Currently downloaded chapters: {self.chapter}")

    @property
    def cover(self):
        return self._cover

    def count_cover(self):
        self._cover += 1
        logger.debug(f"Currently downloaded covers: {self.cover}")

    @property
    def pdf(self):
        return self._pdf

    def count_pdf(self):
        self._pdf += 1
        logger.debug(f"Currently downloaded PDFs: {self.pdf}")

    @property
    def voucher(self):
        return self._voucher

    def count_voucher(self):
        self._voucher += 1
        logger.debug(f"Currently downloaded voucher files: {self.voucher}")

    @property
    def voucher_saved(self):
        return self._voucher_saved

    def count_voucher_saved(self):
        self._voucher_saved += 1
        logger.debug(f"Currently saved voucher files: {self.voucher_saved}")

    def as_dict(self) -> dict:
        return {
            "aax": self.aax,
            "aaxc": self.aaxc,
            "annotation": self.annotation,
            "chapter": self.chapter,
            "cover": self.cover,
            "pdf": self.pdf,
            "voucher": self.voucher,
            "voucher_saved": self.voucher_saved,
            "aycl": self.aycl,
            "aycl_voucher": self.aycl_voucher
        }

    def has_downloads(self):
        for _, v in self.as_dict().items():
            if v > 0:
                return True

        return False


counter = DownloadCounter()


async def download_cover(
        client, output_dir, base_filename, item, res, overwrite_existing
):
    filename = f"{base_filename}_({str(res)}).jpg"
    filepath = output_dir / filename

    url = item.get_cover_url(res)
    if url is None:
        logger.error(
            f"No COVER with size {res} found for {item.full_title}"
        )
        return

    dl = Downloader(url, filepath, client, overwrite_existing, "image/jpeg")
    downloaded = await dl.run(stream=False, pb=False)

    if downloaded:
        counter.count_cover()


async def download_pdf(
        client, output_dir, base_filename, item, overwrite_existing
):
    url = item.get_pdf_url()
    if url is None:
        logger.info(f"No PDF found for {item.full_title}")
        return

    filename = base_filename + ".pdf"
    filepath = output_dir / filename
    dl = Downloader(
        url, filepath, client, overwrite_existing,
        ["application/octet-stream", "application/pdf"]
    )
    downloaded = await dl.run(stream=False, pb=False)

    if downloaded:
        counter.count_pdf()


async def download_chapters(
        output_dir, base_filename, item, quality, overwrite_existing, chapter_type
):
    if not output_dir.is_dir():
        raise DirectoryDoesNotExists(output_dir)

    filename = base_filename + "-chapters.json"
    file = output_dir / filename
    if file.exists() and not overwrite_existing:
        logger.info(
            f"File {file} already exists. Skip saving chapters"
        )
        return True

    try:
        metadata = await item.get_content_metadata(quality, chapter_type=chapter_type)
    except NotFoundError:
        logger.info(
            f"No chapters found for {item.full_title}."
        )
        return
    metadata = json.dumps(metadata, indent=4)
    async with aiofiles.open(file, "w") as f:
        await f.write(metadata)
    logger.info(f"Chapter file saved in style '{chapter_type.upper()}' to {file}.")
    counter.count_chapter()


async def download_annotations(
        output_dir, base_filename, item, overwrite_existing
):
    if not output_dir.is_dir():
        raise DirectoryDoesNotExists(output_dir)

    filename = base_filename + "-annotations.json"
    file = output_dir / filename
    if file.exists() and not overwrite_existing:
        logger.info(
            f"File {file} already exists. Skip saving annotations"
        )
        return True

    try:
        annotation = await item.get_annotations()
    except NotFoundError:
        logger.info(
            f"No annotations found for {item.full_title}."
        )
        return
    annotation = json.dumps(annotation, indent=4)
    async with aiofiles.open(file, "w") as f:
        await f.write(annotation)
    logger.info(f"Annotation file saved to {file}.")
    counter.count_annotation()


async def _get_audioparts(item):
    parts = []
    child_library: Library = await item.get_child_items()
    if child_library is not None:
        for child in child_library:
            if (
                child.content_delivery_type is not None
                and child.content_delivery_type == "AudioPart"
            ):
                parts.append(child)

    return parts


async def _add_audioparts_to_queue(
    client, output_dir, filename_mode, item, quality, overwrite_existing,
    aax_fallback, download_mode
):
    parts = await _get_audioparts(item)

    if download_mode == "aax":
        get_aax = True
        get_aaxc = False
    else:
        get_aax = False
        get_aaxc = True

    for part in parts:
        queue_job(
            get_cover=None,
            get_pdf=None,
            get_annotation=None,
            get_chapters=None,
            chapter_type=None,
            get_aax=get_aax,
            get_aaxc=get_aaxc,
            client=client,
            output_dir=output_dir,
            filename_mode=filename_mode,
            item=part,
            cover_sizes=None,
            quality=quality,
            overwrite_existing=overwrite_existing,
            aax_fallback=aax_fallback
        )


async def download_aax(
        client, output_dir, base_filename, item, quality, overwrite_existing,
        aax_fallback, filename_mode
):
    # url, codec = await item.get_aax_url(quality)
    try:
        url, codec = await item.get_aax_url_old(quality)
    except NotDownloadableAsAAX:
        if aax_fallback:
            logger.info(f"Fallback to aaxc for {item.full_title}")
            return await download_aaxc(
                client=client,
                output_dir=output_dir,
                base_filename=base_filename,
                item=item,
                quality=quality,
                overwrite_existing=overwrite_existing,
                filename_mode=filename_mode
            )
        raise

    filename = base_filename + f"-{codec}.aax"
    filepath = output_dir / filename

    dl = NewDownloader(
        source=url,
        client=client,
        expected_types=[
            "audio/aax", "audio/vnd.audible.aax", "audio/audible"
        ]
    )
    downloaded = await dl.run(target=filepath, force_reload=overwrite_existing)

    if downloaded.status == Status.Success:
        counter.count_aax()
    elif downloaded.status == Status.DownloadIndividualParts:
        logger.info(
            f"Item {filepath} must be downloaded in parts. Adding parts to queue"
        )
        await _add_audioparts_to_queue(
            client=client,
            output_dir=output_dir,
            filename_mode=filename_mode,
            item=item,
            quality=quality,
            overwrite_existing=overwrite_existing,
            download_mode="aax",
            aax_fallback=aax_fallback,
        )


async def _reuse_voucher(lr_file, item):
    logger.info(f"Loading data from voucher file {lr_file}.")
    async with aiofiles.open(lr_file, "r") as f:
        lr = await f.read()
    lr = json.loads(lr)
    content_license = lr["content_license"]

    assert content_license["status_code"] == "Granted", "License not granted"

    # try to get the user id
    user_id = None
    if item._client is not None:
        auth = item._client.auth
        if auth.customer_info is not None:
            user_id = auth.customer_info.get("user_id")

    # Verification of allowed user
    if user_id is None:
        logger.debug("No user id found. Skip user verification.")
    else:
        if "allowed_users" in content_license:
            allowed_users = content_license["allowed_users"]
            if allowed_users and user_id not in allowed_users:
                # Don't proceed here to prevent overwriting voucher file
                msg = f"The current user is not entitled to use the voucher {lr_file}."
                raise AudibleCliException(msg)
        else:
            logger.debug(f"{lr_file} does not contain allowed users key.")

    # Verification of voucher validity
    if "refresh_date" in content_license:
        refresh_date = content_license["refresh_date"]
        refresh_date = datetime_type.convert(refresh_date, None, None)
        if refresh_date < datetime.utcnow():
            raise VoucherNeedRefresh(lr_file)

    content_metadata = content_license["content_metadata"]
    url = httpx.URL(content_metadata["content_url"]["offline_url"])
    codec = content_metadata["content_reference"]["content_format"]

    expires = url.params.get("Expires")
    if expires:
        expires = datetime.utcfromtimestamp(int(expires))
        now = datetime.utcnow()
        if expires < now:
            raise DownloadUrlExpired(lr_file)

    return lr, url, codec


async def download_aaxc(
    client, output_dir, base_filename, item, quality, overwrite_existing,
    filename_mode
):
    lr, url, codec = None, None, None

    # https://github.com/mkb79/audible-cli/issues/60
    if not overwrite_existing:
        codec, _ = item._get_codec(quality)
        if codec is not None:
            filepath = pathlib.Path(
                output_dir) / f"{base_filename}-{codec}.aaxc"
            lr_file = filepath.with_suffix(".voucher")

            if lr_file.is_file():
                if filepath.is_file():
                    logger.info(
                        f"File {lr_file} already exists. Skip download."
                    )
                    logger.info(
                        f"File {filepath} already exists. Skip download."
                    )
                    return

                try:
                    lr, url, codec = await _reuse_voucher(lr_file, item)
                except DownloadUrlExpired:
                    logger.debug(f"Download url in {lr_file} is expired. Refreshing license.")
                    overwrite_existing = True
                except VoucherNeedRefresh:
                    logger.debug(f"Refresh date for voucher {lr_file} reached. Refreshing license.")
                    overwrite_existing = True

    is_aycl = item.benefit_id == "AYCL"

    if lr is None or url is None or codec is None:
        url, codec, lr = await item.get_aaxc_url(quality)
        counter.count_voucher()
        if is_aycl:
            counter.count_aycl_voucher()

    if codec.lower() == "mpeg":
        ext = "mp3"
    else:
        ext = "aaxc"

    filepath = pathlib.Path(
        output_dir) / f"{base_filename}-{codec}.{ext}"
    lr_file = filepath.with_suffix(".voucher")

    if lr_file.is_file() and not overwrite_existing:
        logger.info(
            f"File {lr_file} already exists. Skip download."
        )
    else:
        lr = json.dumps(lr, indent=4)
        async with aiofiles.open(lr_file, "w") as f:
            await f.write(lr)
        logger.info(f"Voucher file saved to {lr_file}.")
        counter.count_voucher_saved()

    dl = NewDownloader(
        source=url,
        client=client,
        expected_types=[
            "audio/aax", "audio/vnd.audible.aax", "audio/mpeg", "audio/x-m4a",
            "audio/audible"
        ],
    )
    downloaded = await dl.run(target=filepath, force_reload=overwrite_existing)

    if downloaded.status == Status.Success:
        counter.count_aaxc()
        if is_aycl:
            counter.count_aycl()
    elif downloaded.status == Status.DownloadIndividualParts:
        logger.info(
            f"Item {filepath} must be downloaded in parts. Adding parts to queue"
        )
        await _add_audioparts_to_queue(
            client=client,
            output_dir=output_dir,
            filename_mode=filename_mode,
            item=item,
            quality=quality,
            overwrite_existing=overwrite_existing,
            aax_fallback=False,
            download_mode="aaxc"
        )


async def consume(ignore_errors):
    while True:
        cmd, kwargs = await QUEUE.get()
        try:
            await cmd(**kwargs)
        except Exception as e:
            logger.error(e)
            if not ignore_errors:
                raise
        finally:
            QUEUE.task_done()


def queue_job(
        get_cover,
        get_pdf,
        get_annotation,
        get_chapters,
        get_aax,
        get_aaxc,
        client,
        output_dir,
        filename_mode,
        item,
        cover_sizes,
        chapter_type,
        quality,
        overwrite_existing,
        aax_fallback
):
    base_filename = item.create_base_filename(filename_mode)

    if get_cover:
        for cover_size in cover_sizes:
            cmd = download_cover
            kwargs = {
                "client": client,
                "output_dir": output_dir,
                "base_filename": base_filename,
                "item": item,
                "res": cover_size,
                "overwrite_existing": overwrite_existing
            }
            QUEUE.put_nowait((cmd, kwargs))

    if get_pdf:
        cmd = download_pdf
        kwargs = {
            "client": client,
            "output_dir": output_dir,
            "base_filename": base_filename,
            "item": item,
            "overwrite_existing": overwrite_existing
        }
        QUEUE.put_nowait((cmd, kwargs))

    if get_chapters:
        cmd = download_chapters
        kwargs = {
            "output_dir": output_dir,
            "base_filename": base_filename,
            "item": item,
            "quality": quality,
            "overwrite_existing": overwrite_existing,
            "chapter_type": chapter_type
        }
        QUEUE.put_nowait((cmd, kwargs))

    if get_annotation:
        cmd = download_annotations
        kwargs = {
            "output_dir": output_dir,
            "base_filename": base_filename,
            "item": item,
            "overwrite_existing": overwrite_existing
        }
        QUEUE.put_nowait((cmd, kwargs))

    if get_aax:
        cmd = download_aax
        kwargs = {
            "client": client,
            "output_dir": output_dir,
            "base_filename": base_filename,
            "item": item,
            "quality": quality,
            "overwrite_existing": overwrite_existing,
            "aax_fallback": aax_fallback,
            "filename_mode": filename_mode
        }
        QUEUE.put_nowait((cmd, kwargs))

    if get_aaxc:
        cmd = download_aaxc
        kwargs = {
            "client": client,
            "output_dir": output_dir,
            "base_filename": base_filename,
            "item": item,
            "quality": quality,
            "overwrite_existing": overwrite_existing,
            "filename_mode": filename_mode
        }
        QUEUE.put_nowait((cmd, kwargs))


def display_counter():
    if counter.has_downloads():
        echo("The download ended with the following result:")
        for k, v in counter.as_dict().items():
            if v == 0:
                continue

            if k == "voucher_saved":
                k = "voucher"
            elif k == "aycl_voucher":
                k = "aycl voucher"
            elif k == "voucher":
                diff = v - counter.voucher_saved
                if diff > 0:
                    echo(f"Unsaved voucher: {diff}")
                continue
            echo(f"New {k} files: {v}")
    else:
        echo("No new files downloaded.")


@click.command("download")
@click.option(
    "--output-dir", "-o",
    type=click.Path(exists=True, dir_okay=True),
    default=pathlib.Path().cwd(),
    help="output dir, uses current working dir as default"
)
@click.option(
    "--all",
    is_flag=True,
    help="download all library items, overrides --asin and --title options"
)
@click.option(
    "--asin", "-a",
    multiple=True,
    help="asin of the audiobook"
)
@click.option(
    "--title", "-t",
    multiple=True,
    help="tile of the audiobook (partial search)"
)
@click.option(
    "--aax",
    is_flag=True,
    help="Download book in aax format"
)
@click.option(
    "--aaxc",
    is_flag=True,
    help="Download book in aaxc format incl. voucher file"
)
@click.option(
    "--aax-fallback",
    is_flag=True,
    help="Download book in aax format and fallback to aaxc, if former is not supported."
)
@click.option(
    "--quality", "-q",
    default="best",
    show_default=True,
    type=click.Choice(["best", "high", "normal"]),
    help="download quality"
)
@click.option(
    "--pdf",
    is_flag=True,
    help="downloads the pdf in addition to the audiobook"
)
@click.option(
    "--cover",
    is_flag=True,
    help="downloads the cover in addition to the audiobook"
)
@click.option(
    "--cover-size",
    type=click.Choice(["252", "315", "360", "408", "500", "558", "570", "882",
                       "900", "1215"]),
    default=["500"],
    multiple=True,
    help="The cover pixel size. This option can be provided multiple times."
)
@click.option(
    "--chapter",
    is_flag=True,
    help="Saves chapter metadata as JSON file."
)
@click.option(
    "--chapter-type",
    default="config",
    type=click.Choice(["Flat", "Tree", "config"], case_sensitive=False),
    help="The chapter type."
)
@click.option(
    "--annotation",
    is_flag=True,
    help="saves the annotations (e.g. bookmarks, notes) as JSON file"
)
@start_date_option
@end_date_option
@click.option(
    "--no-confirm", "-y",
    is_flag=True,
    help="start without confirm"
)
@click.option(
    "--overwrite",
    is_flag=True,
    help="rename existing files"
)
@click.option(
    "--ignore-errors",
    is_flag=True,
    help="ignore errors and continue with the rest"
)
@click.option(
    "--jobs", "-j",
    type=int,
    default=3,
    show_default=True,
    help="number of simultaneous downloads"
)
@click.option(
    "--filename-mode", "-f",
    type=click.Choice(
        ["config", "ascii", "asin_ascii", "unicode", "asin_unicode"]
    ),
    default="config",
    help="Filename mode to use. [default: config]"
)
@timeout_option
@click.option(
    "--resolve-podcasts",
    is_flag=True,
    help="Resolve podcasts to download a single episode via asin or title"
)
@click.option(
    "--ignore-podcasts",
    is_flag=True,
    help="Ignore a podcast if it have episodes"
)
@bunch_size_option
@pass_session
@pass_client(headers=CLIENT_HEADERS)
async def cli(session, api_client, **params):
    """download audiobook(s) from library"""
    client = api_client.session
    output_dir = pathlib.Path(params.get("output_dir")).resolve()

    # which item(s) to download
    get_all = params.get("all") is True
    asins = params.get("asin")
    titles = params.get("title")
    if get_all and (asins or titles):
        logger.error("Do not mix *asin* or *title* option with *all* option.")
        click.Abort()

    # what to download
    get_aax = params.get("aax")
    get_aaxc = params.get("aaxc")
    aax_fallback = params.get("aax_fallback")
    if aax_fallback:
        if get_aax:
            logger.info(
                "Using --aax is redundant and can be left when using --aax-fallback"
            )
        get_aax = True
        if get_aaxc:
            logger.warning("Do not mix --aaxc with --aax-fallback option.")
    get_annotation = params.get("annotation")
    get_chapters = params.get("chapter")
    get_cover = params.get("cover")
    get_pdf = params.get("pdf")
    if not any(
        [get_aax, get_aaxc, get_annotation, get_chapters, get_cover, get_pdf]
    ):
        logger.error("Please select an option what you want download.")
        raise click.Abort()

    # additional options
    sim_jobs = params.get("jobs")
    quality = params.get("quality")
    cover_sizes = list(set(params.get("cover_size")))
    overwrite_existing = params.get("overwrite")
    ignore_errors = params.get("ignore_errors")
    no_confirm = params.get("no_confirm")
    resolve_podcasts = params.get("resolve_podcasts")
    ignore_podcasts = params.get("ignore_podcasts")
    if all([resolve_podcats, ignore_podcasts]):
        logger.error("Do not mix *ignore-podcasts* with *resolve-podcasts* option.")
        raise click.Abort()
    bunch_size = session.params.get("bunch_size")

    start_date = session.params.get("start_date")
    end_date = session.params.get("end_date")
    if all([start_date, end_date]) and start_date > end_date:
        logger.error("start date must be before or equal the end date")
        raise click.Abort()

    if start_date is not None:
        logger.info(
            f"Selected start date: {start_date.strftime('%Y-%m-%dT%H:%M:%S.%fZ')}"
        )
    if end_date is not None:
        logger.info(
            f"Selected end date: {end_date.strftime('%Y-%m-%dT%H:%M:%S.%fZ')}"
        )

    chapter_type = params.get("chapter_type")
    if chapter_type == "config":
        chapter_type = session.config.get_profile_option(
            session.selected_profile, "chapter_type") or "Tree"

    filename_mode = params.get("filename_mode")
    if filename_mode == "config":
        filename_mode = session.config.get_profile_option(
            session.selected_profile, "filename_mode") or "ascii"

    # fetch the user library
    library = await Library.from_api_full_sync(
        api_client,
        image_sizes=", ".join(cover_sizes),
        bunch_size=bunch_size,
        response_groups=(
            "product_desc, media, product_attrs, relationships, "
            "series, customer_rights, pdf_url"
        ),
        start_date=start_date,
        end_date=end_date,
        status="Active",
    )

<<<<<<< HEAD
    if resolve_podcasts:
        await library.resolve_podcasts(start_date=start_date, end_date=end_date)
=======
    if resolve_podcats:
        await library.resolve_podcats(start_date=start_date, end_date=end_date)
        [library.data.remove(i) for i in library if i.is_parent_podcast()]
>>>>>>> 705d6f09

    # collect jobs
    jobs = []

    if get_all:
        asins = []
        titles = []
        for i in library:
            jobs.append(i.asin)

    for asin in asins:
        if library.has_asin(asin):
            jobs.append(asin)
        else:
            if not ignore_errors:
                logger.error(f"Asin {asin} not found in library.")
                click.Abort()
            logger.error(
                f"Skip asin {asin}: Not found in library"
            )

    for title in titles:
        match = library.search_item_by_title(title)
        full_match = [i for i in match if i[1] == 100]

        if match:
            if no_confirm:
                [jobs.append(i[0].asin) for i in full_match or match]
            else:
                choices = []
                for i in full_match or match:
                    a = i[0].asin
                    t = i[0].full_title
                    c = questionary.Choice(title=f"{a} # {t}", value=a)
                    choices.append(c)

                answer = await questionary.checkbox(
                    f"Found the following matches for '{title}'. Which you want to download?",
                    choices=choices
                ).unsafe_ask_async()
                if answer is not None:
                    [jobs.append(i) for i in answer]

        else:
            logger.error(
                f"Skip title {title}: Not found in library"
            )

    # set queue
    global QUEUE
    QUEUE = asyncio.Queue()

    for job in jobs:
        item = library.get_item_by_asin(job)
        items = [item]
        odir = pathlib.Path(output_dir)

        if item.is_parent_podcast():
            if ignore_podcasts:
                continue

            items.remove(item)
            if item._children is None:
                await item.get_child_items(
                    start_date=start_date, end_date=end_date
                )

            for i in item._children:
                if i.asin not in jobs:
                    items.append(i)

            podcast_dir = item.create_base_filename(filename_mode)
            odir = output_dir / podcast_dir
            if not odir.is_dir():
                odir.mkdir(parents=True)

        for item in items:
            queue_job(
                get_cover=get_cover,
                get_pdf=get_pdf,
                get_annotation=get_annotation,
                get_chapters=get_chapters,
                get_aax=get_aax,
                get_aaxc=get_aaxc,
                client=client,
                output_dir=odir,
                filename_mode=filename_mode,
                item=item,
                cover_sizes=cover_sizes,
                chapter_type=chapter_type,
                quality=quality,
                overwrite_existing=overwrite_existing,
                aax_fallback=aax_fallback
            )

    # schedule the consumer
    consumers = [
        asyncio.ensure_future(consume(ignore_errors)) for _ in range(sim_jobs)
    ]
    try:
        # wait until the consumer has processed all items
        await QUEUE.join()
    finally:
        # the consumer is still awaiting an item, cancel it
        for consumer in consumers:
            consumer.cancel()

        await asyncio.gather(*consumers, return_exceptions=True)
        display_counter()<|MERGE_RESOLUTION|>--- conflicted
+++ resolved
@@ -836,14 +836,9 @@
         status="Active",
     )
 
-<<<<<<< HEAD
     if resolve_podcasts:
         await library.resolve_podcasts(start_date=start_date, end_date=end_date)
-=======
-    if resolve_podcats:
-        await library.resolve_podcats(start_date=start_date, end_date=end_date)
         [library.data.remove(i) for i in library if i.is_parent_podcast()]
->>>>>>> 705d6f09
 
     # collect jobs
     jobs = []
