import asyncio
import asyncio.log
import asyncio.sslproto
import json
import pathlib
import logging

import aiofiles
import click
import httpx
import questionary
from audible.exceptions import NotFoundError
from click import echo

from ..decorators import (
    bunch_size_option,
    timeout_option,
    pass_client,
    pass_session
)
from ..exceptions import DirectoryDoesNotExists, NotDownloadableAsAAX
from ..models import Library
from ..utils import Downloader


logger = logging.getLogger("audible_cli.cmds.cmd_download")

CLIENT_HEADERS = {
    "User-Agent": "Audible/671 CFNetwork/1240.0.4 Darwin/20.6.0"
}


class DownloadCounter:
    def __init__(self):
        self._aax: int = 0
        self._aaxc: int = 0
        self._annotation: int = 0
        self._chapter: int = 0
        self._cover: int = 0
        self._pdf: int = 0
        self._voucher: int = 0
        self._voucher_saved: int = 0

    @property
    def aax(self):
        return self._aax

    def count_aax(self):
        self._aax += 1
        logger.debug(f"Currently downloaded aax files: {self.aax}")

    @property
    def aaxc(self):
        return self._aaxc

    def count_aaxc(self):
        self._aaxc += 1
        logger.debug(f"Currently downloaded aaxc files: {self.aaxc}")

    @property
    def annotation(self):
        return self._annotation

    def count_annotation(self):
        self._annotation += 1
        logger.debug(f"Currently downloaded annotations: {self.annotation}")

    @property
    def chapter(self):
        return self._chapter

    def count_chapter(self):
        self._chapter += 1
        logger.debug(f"Currently downloaded chapters: {self.chapter}")

    @property
    def cover(self):
        return self._cover

    def count_cover(self):
        self._cover += 1
        logger.debug(f"Currently downloaded covers: {self.cover}")

    @property
    def pdf(self):
        return self._pdf

    def count_pdf(self):
        self._pdf += 1
        logger.debug(f"Currently downloaded PDFs: {self.pdf}")

    @property
    def voucher(self):
        return self._voucher

    def count_voucher(self):
        self._voucher += 1
        logger.debug(f"Currently downloaded voucher files: {self.voucher}")

    @property
    def voucher_saved(self):
        return self._voucher_saved

    def count_voucher_saved(self):
        self._voucher_saved += 1
        logger.debug(f"Currently saved voucher files: {self.voucher_saved}")

    def as_dict(self) -> dict:
        return {
            "aax": self.aax,
            "aaxc": self.aaxc,
            "annotation": self.annotation,
            "chapter": self.chapter,
            "cover": self.cover,
            "pdf": self.pdf,
            "voucher": self.voucher,
            "voucher_saved": self.voucher_saved
        }

    def has_downloads(self):
        for _, v in self.as_dict().items():
            if v > 0:
                return True

        return False


counter = DownloadCounter()


async def download_cover(
        client, output_dir, base_filename, item, res, overwrite_existing
):
    filename = f"{base_filename}_({str(res)}).jpg"
    filepath = output_dir / filename

    url = item.get_cover_url(res)
    if url is None:
        logger.error(
            f"No COVER found for {item.full_title} with given resolution"
        )
        return

    dl = Downloader(url, filepath, client, overwrite_existing, "image/jpeg")
    downloaded = await dl.run(stream=False, pb=False)

    if downloaded:
        counter.count_cover()


async def download_pdf(
        client, output_dir, base_filename, item, overwrite_existing
):
    url = item.get_pdf_url()
    if url is None:
        logger.info(f"No PDF found for {item.full_title}")
        return

    filename = base_filename + ".pdf"
    filepath = output_dir / filename
    dl = Downloader(
        url, filepath, client, overwrite_existing,
        ["application/octet-stream", "application/pdf"]
    )
    downloaded = await dl.run(stream=False, pb=False)

    if downloaded:
        counter.count_pdf()


async def download_chapters(
        output_dir, base_filename, item, quality, overwrite_existing
):
    if not output_dir.is_dir():
        raise DirectoryDoesNotExists(output_dir)

    filename = base_filename + "-chapters.json"
    file = output_dir / filename
    if file.exists() and not overwrite_existing:
        logger.info(
            f"File {file} already exists. Skip saving chapters"
        )
        return True

    try:
        metadata = await item.get_content_metadata(quality)
    except NotFoundError:
        logger.info(
            f"No chapters found for {item.full_title}."
        )
        return
    metadata = json.dumps(metadata, indent=4)
    async with aiofiles.open(file, "w") as f:
        await f.write(metadata)
    logger.info(f"Chapter file saved to {file}.")
    counter.count_chapter()


async def download_annotations(
        output_dir, base_filename, item, overwrite_existing
):
    if not output_dir.is_dir():
        raise DirectoryDoesNotExists(output_dir)

    filename = base_filename + "-annotations.json"
    file = output_dir / filename
    if file.exists() and not overwrite_existing:
        logger.info(
            f"File {file} already exists. Skip saving annotations"
        )
        return True

    try:
        annotation = await item.get_annotations()
    except NotFoundError:
        logger.info(
            f"No annotations found for {item.full_title}."
        )
        return
    annotation = json.dumps(annotation, indent=4)
    async with aiofiles.open(file, "w") as f:
        await f.write(annotation)
    logger.info(f"Annotation file saved to {file}.")
    counter.count_annotation()


async def download_aax(
<<<<<<< HEAD
        client, output_dir, base_filename, item,
        quality, overwrite_existing, allow_alternate_formats
):
    try:
        url, codec = await item.get_aax_url_old(quality)
        filename = base_filename + f"-{codec}.aax"
        filepath = output_dir / filename
        dl = Downloader(
            url, filepath, client, overwrite_existing,
            ["audio/aax", "audio/vnd.audible.aax", "audio/audible"]
        )
        downloaded = await dl.run(pb=True)

        if downloaded:
            counter.count_aax()
    except:
        # if the above fails for some reason, try again with all the same
        # parameters, except aaxc instead of aax
        if allow_alternate_formats:
=======
        client, output_dir, base_filename, item, quality, overwrite_existing,
        aax_fallback
):
    # url, codec = await item.get_aax_url(quality)
    try:
        url, codec = await item.get_aax_url_old(quality)
    except NotDownloadableAsAAX:
        if aax_fallback:
            logger.info(f"Fallback to aaxc for {item.full_title}")
>>>>>>> 635b53dc
            return await download_aaxc(
                client=client,
                output_dir=output_dir,
                base_filename=base_filename,
                item=item,
                quality=quality,
                overwrite_existing=overwrite_existing
            )
<<<<<<< HEAD
=======
        raise

    filename = base_filename + f"-{codec}.aax"
    filepath = output_dir / filename
    dl = Downloader(
        url, filepath, client, overwrite_existing,
        ["audio/aax", "audio/vnd.audible.aax", "audio/audible"]
    )
    downloaded = await dl.run(pb=True)

    if downloaded:
        counter.count_aax()
>>>>>>> 635b53dc


async def download_aaxc(
        client, output_dir, base_filename, item,
        quality, overwrite_existing
):
    lr, url, codec = None, None, None

    # https://github.com/mkb79/audible-cli/issues/60
    if not overwrite_existing:
        codec, _ = item._get_codec(quality)
        if codec is not None:
            filepath = pathlib.Path(
                output_dir) / f"{base_filename}-{codec}.aaxc"
            lr_file = filepath.with_suffix(".voucher")

            if lr_file.is_file():
                if filepath.is_file():
                    logger.info(
                        f"File {lr_file} already exists. Skip download."
                    )
                    logger.info(
                        f"File {filepath} already exists. Skip download."
                    )
                    return
                else:
                    logger.info(
                        f"Loading data from voucher file {lr_file}."
                    )
                    async with aiofiles.open(lr_file, "r") as f:
                        lr = await f.read()
                    lr = json.loads(lr)
                    content_metadata = lr["content_license"][
                        "content_metadata"]
                    url = httpx.URL(
                        content_metadata["content_url"]["offline_url"])
                    codec = content_metadata["content_reference"][
                        "content_format"]

    if url is None or codec is None or lr is None:
        url, codec, lr = await item.get_aaxc_url(quality)
        counter.count_voucher()

    if codec.lower() == "mpeg":
        ext = "mp3"
    else:
        ext = "aaxc"

    filepath = pathlib.Path(
        output_dir) / f"{base_filename}-{codec}.{ext}"
    lr_file = filepath.with_suffix(".voucher")

    if lr_file.is_file() and not overwrite_existing:
        logger.info(
            f"File {lr_file} already exists. Skip download."
        )
    else:
        lr = json.dumps(lr, indent=4)
        async with aiofiles.open(lr_file, "w") as f:
            await f.write(lr)
        logger.info(f"Voucher file saved to {lr_file}.")
        counter.count_voucher_saved()

    dl = Downloader(
        url,
        filepath,
        client,
        overwrite_existing,
        [
            "audio/aax", "audio/vnd.audible.aax", "audio/mpeg", "audio/x-m4a",
            "audio/audible"
        ]
    )
    downloaded = await dl.run(pb=True)

    if downloaded:
        counter.count_aaxc()


async def consume(queue):
    while True:
        item = await queue.get()
        try:
            await item
        except Exception as e:
            logger.error(e)
            raise
        finally:
            queue.task_done()


def queue_job(
        queue,
        get_cover,
        get_pdf,
        get_annotation,
        get_chapters,
        get_aax,
        get_aaxc,
        client,
        output_dir,
        filename_mode,
        item,
        cover_size,
        quality,
        overwrite_existing,
<<<<<<< HEAD
        allow_alternate_formats
=======
        aax_fallback
>>>>>>> 635b53dc
):
    base_filename = item.create_base_filename(filename_mode)

    if get_cover:
        queue.put_nowait(
            download_cover(
                client=client,
                output_dir=output_dir,
                base_filename=base_filename,
                item=item,
                res=cover_size,
                overwrite_existing=overwrite_existing
            )
        )

    if get_pdf:
        queue.put_nowait(
            download_pdf(
                client=client,
                output_dir=output_dir,
                base_filename=base_filename,
                item=item,
                overwrite_existing=overwrite_existing
            )
        )

    if get_chapters:
        queue.put_nowait(
            download_chapters(
                output_dir=output_dir,
                base_filename=base_filename,
                item=item,
                quality=quality,
                overwrite_existing=overwrite_existing
            )
        )

    if get_annotation:
        queue.put_nowait(
            download_annotations(
                output_dir=output_dir,
                base_filename=base_filename,
                item=item,
                overwrite_existing=overwrite_existing
            )
        )

    if get_aax:
        queue.put_nowait(
            download_aax(
                client=client,
                output_dir=output_dir,
                base_filename=base_filename,
                item=item,
                quality=quality,
                overwrite_existing=overwrite_existing,
<<<<<<< HEAD
                allow_alternate_formats=allow_alternate_formats
=======
                aax_fallback=aax_fallback
>>>>>>> 635b53dc
            )
        )

    if get_aaxc:
        queue.put_nowait(
            download_aaxc(
                client=client,
                output_dir=output_dir,
                base_filename=base_filename,
                item=item,
                quality=quality,
                overwrite_existing=overwrite_existing
            )
        )


def display_counter():
    if counter.has_downloads():
        echo("The download ended with the following result:")
        for k, v in counter.as_dict().items():
            if v == 0:
                continue

            if k == "voucher_saved":
                k = "voucher"
            elif k == "voucher":
                diff = v - counter.voucher_saved
                if diff > 0:
                    echo(f"Unsaved voucher: {diff}")
                continue
            echo(f"New {k} files: {v}")
    else:
        echo("No new files downloaded.")


@click.command("download")
@click.option(
    "--output-dir", "-o",
    type=click.Path(exists=True, dir_okay=True),
    default=pathlib.Path().cwd(),
    help="output dir, uses current working dir as default"
)
@click.option(
    "--all",
    is_flag=True,
    help="download all library items, overrides --asin and --title options"
)
@click.option(
    "--asin", "-a",
    multiple=True,
    help="asin of the audiobook"
)
@click.option(
    "--title", "-t",
    multiple=True,
    help="tile of the audiobook (partial search)"
)
@click.option(
    "--aax",
    is_flag=True,
    help="Download book in aax format"
)
@click.option(
    "--aaxc",
    is_flag=True,
    help="Download book in aaxc format incl. voucher file"
)
@click.option(
    "--aax-fallback",
    is_flag=True,
    help="Download book in aax format and fallback to aaxc, if former is not supported."
)
@click.option(
    "--quality", "-q",
    default="best",
    show_default=True,
    type=click.Choice(["best", "high", "normal"]),
    help="download quality"
)
@click.option(
    "--pdf",
    is_flag=True,
    help="downloads the pdf in addition to the audiobook"
)
@click.option(
    "--cover",
    is_flag=True,
    help="downloads the cover in addition to the audiobook"
)
@click.option(
    "--cover-size",
    type=click.Choice(["252", "315", "360", "408", "500", "558", "570", "882",
                       "900", "1215"]),
    default="500",
    help="the cover pixel size"
)
@click.option(
    "--chapter",
    is_flag=True,
    help="saves chapter metadata as JSON file"
)
@click.option(
    "--annotation",
    is_flag=True,
    help="saves the annotations (e.g. bookmarks, notes) as JSON file"
)
@click.option(
    "--no-confirm", "-y",
    is_flag=True,
    help="start without confirm"
)
@click.option(
    "--allow-alternate-formats",
    is_flag=True,
    help="Try alternate audio formats if preffered format isn't available"
)
@click.option(
    "--overwrite",
    is_flag=True,
    help="rename existing files"
)
@click.option(
    "--ignore-errors",
    is_flag=True,
    help="ignore errors and continue with the rest"
)
@click.option(
    "--jobs", "-j",
    type=int,
    default=3,
    show_default=True,
    help="number of simultaneous downloads"
)
@click.option(
    "--filename-mode", "-f",
    type=click.Choice(
        ["config", "ascii", "asin_ascii", "unicode", "asin_unicode"]
    ),
    default="config",
    help="Filename mode to use. [default: config]"
)
@timeout_option
@click.option(
    "--resolve-podcasts",
    is_flag=True,
    help="Resolve podcasts to download a single episode via asin or title"
)
@click.option(
    "--ignore-podcasts",
    is_flag=True,
    help="Ignore a podcast if it have episodes"
)
@bunch_size_option
@pass_session
@pass_client(headers=CLIENT_HEADERS)
async def cli(session, api_client, **params):
    """download audiobook(s) from library"""
    client = api_client.session
    output_dir = pathlib.Path(params.get("output_dir")).resolve()

    # which item(s) to download
    get_all = params.get("all") is True
    asins = params.get("asin")
    titles = params.get("title")
    if get_all and (asins or titles):
        logger.error(f"Do not mix *asin* or *title* option with *all* option.")
        click.Abort()

    # what to download
    get_aax = params.get("aax")
    get_aaxc = params.get("aaxc")
    aax_fallback = params.get("aax_fallback")
    get_annotation = params.get("annotation")
    get_chapters = params.get("chapter")
    get_cover = params.get("cover")
    get_pdf = params.get("pdf")
    if not any(
        [get_aax, get_aaxc, aax_fallback, get_annotation, get_chapters,
         get_cover, get_pdf]
    ):
        logger.error("Please select an option what you want download.")
        click.Abort()

    # additional options
    sim_jobs = params.get("jobs")
    quality = params.get("quality")
    cover_size = params.get("cover_size")
    overwrite_existing = params.get("overwrite")
    allow_alternate_formats = params.get("allow_alternate_formats")
    ignore_errors = params.get("ignore_errors")
    no_confirm = params.get("no_confirm")
    resolve_podcats = params.get("resolve_podcasts")
    ignore_podcasts = params.get("ignore_podcasts")
    bunch_size = session.params.get("bunch_size")

    filename_mode = params.get("filename_mode")
    if filename_mode == "config":
        filename_mode = session.config.get_profile_option(
            session.selected_profile, "filename_mode") or "ascii"

    # fetch the user library
    library = await Library.from_api_full_sync(
        api_client,
        image_sizes="1215, 408, 360, 882, 315, 570, 252, 558, 900, 500",
        bunch_size=bunch_size
    )

    if resolve_podcats:
        await library.resolve_podcats()

    # collect jobs
    jobs = []

    if get_all:
        asins = []
        titles = []
        for i in library:
            jobs.append(i.asin)

    for asin in asins:
        if library.has_asin(asin):
            jobs.append(asin)
        else:
            if not ignore_errors:
                logger.error(f"Asin {asin} not found in library.")
                click.Abort()
            logger.error(
                f"Skip asin {asin}: Not found in library"
            )

    for title in titles:
        match = library.search_item_by_title(title)
        full_match = [i for i in match if i[1] == 100]

        if match:
            if no_confirm:
                [jobs.append(i[0].asin) for i in full_match or match]
            else:
                choices = []
                for i in full_match or match:
                    a = i[0].asin
                    t = i[0].full_title
                    c = questionary.Choice(title=f"{a} # {t}", value=a)
                    choices.append(c)

                answer = await questionary.checkbox(
                    f"Found the following matches for '{title}'. Which you want to download?",
                    choices=choices
                ).unsafe_ask_async()
                if answer is not None:
                    [jobs.append(i) for i in answer]

        else:
            logger.error(
                f"Skip title {title}: Not found in library"
            )

    queue = asyncio.Queue()
    for job in jobs:
        item = library.get_item_by_asin(job)
        items = [item]
        odir = pathlib.Path(output_dir)

        if not ignore_podcasts and item.is_parent_podcast():
            items.remove(item)
            if item._children is None:
                await item.get_child_items()

            for i in item._children:
                if i.asin not in jobs:
                    items.append(i)

            podcast_dir = item.create_base_filename(filename_mode)
            odir = output_dir / podcast_dir
            if not odir.is_dir():
                odir.mkdir(parents=True)

        for item in items:
            queue_job(
                queue=queue,
                get_cover=get_cover,
                get_pdf=get_pdf,
                get_annotation=get_annotation,
                get_chapters=get_chapters,
                get_aax=get_aax,
                get_aaxc=get_aaxc,
                client=client,
                output_dir=odir,
                filename_mode=filename_mode,
                item=item,
                cover_size=cover_size,
                quality=quality,
                overwrite_existing=overwrite_existing,
<<<<<<< HEAD
                allow_alternate_formats=allow_alternate_formats
=======
                aax_fallback=aax_fallback
>>>>>>> 635b53dc
            )

    try:
        # schedule the consumer
        consumers = [
            asyncio.ensure_future(consume(queue)) for _ in range(sim_jobs)
        ]
        # wait until the consumer has processed all items
        await queue.join()

    finally:
        # the consumer is still awaiting an item, cancel it
        for consumer in consumers:
            consumer.cancel()

        await asyncio.gather(*consumers, return_exceptions=True)
        display_counter()<|MERGE_RESOLUTION|>--- conflicted
+++ resolved
@@ -225,27 +225,6 @@
 
 
 async def download_aax(
-<<<<<<< HEAD
-        client, output_dir, base_filename, item,
-        quality, overwrite_existing, allow_alternate_formats
-):
-    try:
-        url, codec = await item.get_aax_url_old(quality)
-        filename = base_filename + f"-{codec}.aax"
-        filepath = output_dir / filename
-        dl = Downloader(
-            url, filepath, client, overwrite_existing,
-            ["audio/aax", "audio/vnd.audible.aax", "audio/audible"]
-        )
-        downloaded = await dl.run(pb=True)
-
-        if downloaded:
-            counter.count_aax()
-    except:
-        # if the above fails for some reason, try again with all the same
-        # parameters, except aaxc instead of aax
-        if allow_alternate_formats:
-=======
         client, output_dir, base_filename, item, quality, overwrite_existing,
         aax_fallback
 ):
@@ -255,7 +234,6 @@
     except NotDownloadableAsAAX:
         if aax_fallback:
             logger.info(f"Fallback to aaxc for {item.full_title}")
->>>>>>> 635b53dc
             return await download_aaxc(
                 client=client,
                 output_dir=output_dir,
@@ -264,8 +242,7 @@
                 quality=quality,
                 overwrite_existing=overwrite_existing
             )
-<<<<<<< HEAD
-=======
+          
         raise
 
     filename = base_filename + f"-{codec}.aax"
@@ -278,7 +255,7 @@
 
     if downloaded:
         counter.count_aax()
->>>>>>> 635b53dc
+
 
 
 async def download_aaxc(
@@ -385,11 +362,7 @@
         cover_size,
         quality,
         overwrite_existing,
-<<<<<<< HEAD
-        allow_alternate_formats
-=======
         aax_fallback
->>>>>>> 635b53dc
 ):
     base_filename = item.create_base_filename(filename_mode)
 
@@ -446,11 +419,7 @@
                 item=item,
                 quality=quality,
                 overwrite_existing=overwrite_existing,
-<<<<<<< HEAD
-                allow_alternate_formats=allow_alternate_formats
-=======
                 aax_fallback=aax_fallback
->>>>>>> 635b53dc
             )
         )
 
@@ -744,11 +713,7 @@
                 cover_size=cover_size,
                 quality=quality,
                 overwrite_existing=overwrite_existing,
-<<<<<<< HEAD
-                allow_alternate_formats=allow_alternate_formats
-=======
                 aax_fallback=aax_fallback
->>>>>>> 635b53dc
             )
 
     try:
