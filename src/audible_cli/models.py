import asyncio
import logging
import string
import unicodedata
from math import ceil
from typing import List, Optional, Union

import audible
import httpx
from audible.aescipher import decrypt_voucher_from_licenserequest
from audible.client import convert_response_content

from .constants import CODEC_HIGH_QUALITY, CODEC_NORMAL_QUALITY
from .exceptions import AudibleCliException
from .utils import full_response_callback, LongestSubString


logger = logging.getLogger("audible_cli.models")


class BaseItem:
    def __init__(
            self,
            data: dict,
            api_client: audible.AsyncClient,
            parent: Optional["BaseItem"] = None,
            response_groups: Optional[List] = None
    ) -> None:
        self._data = self._prepare_data(data)
        self._client = api_client
        self._parent = parent
        self._response_groups = response_groups
        self._children: Optional[BaseList] = None

    def __iter__(self):
        return iter(self._data)

    def __getitem__(self, key):
        return self._data[key]

    def __getattr__(self, attr):
        try:
            return self.__getitem__(attr)
        except KeyError:
            return None

    def _prepare_data(self, data: dict) -> dict:
        return data

    @property
    def full_title(self):
        title: str = self.title
        if self.subtitle is not None:
            title = f"{title}: {self.subtitle}"

        if self._parent is not None:
            title = f"{self._parent.title}: {title}"

        return title

    @property
    def full_title_slugify(self):
        valid_chars = "-_.() " + string.ascii_letters + string.digits
        cleaned_title = unicodedata.normalize("NFKD", self.full_title)
        cleaned_title = cleaned_title.encode("ASCII", "ignore")
        cleaned_title = cleaned_title.replace(b" ", b"_")
        slug_title = "".join(
            chr(c) for c in cleaned_title if chr(c) in valid_chars
        )

        if len(slug_title) < 2:
            return self.asin

        return slug_title

    def create_base_filename(self, mode: str):
        supported_modes = ("ascii", "asin_ascii", "unicode", "asin_unicode")
        if mode not in supported_modes:
            raise AudibleCliException(
                f"Unsupported mode {mode} for name creation"
            )

        if "ascii" in mode:
            base_filename = self.full_title_slugify
    
        elif "unicode" in mode:
            base_filename = unicodedata.normalize("NFKD", self.full_title)
    
        else:
            base_filename = self.asin
    
        if "asin" in mode:
            base_filename = self.asin + "_" + base_filename
    
        return base_filename

    def substring_in_title_accuracy(self, substring):
        match = LongestSubString(substring, self.full_title)
        return round(match.percentage, 2)

    def substring_in_title(self, substring, p=100):
        accuracy = self.substring_in_title_accuracy(substring)
        return accuracy >= p

    def get_cover_url(self, res: Union[str, int] = 500):
        images = self.product_images
        res = str(res)
        if images is not None and res in images:
            return images[res]

    def get_pdf_url(self):
        if self.pdf_url is not None:
            domain = self._client.auth.locale.domain
            return f"https://www.audible.{domain}/companion-file/{self.asin}"

    def is_parent_podcast(self):
        if "content_delivery_type" in self and "content_type" in self:
            if (self.content_delivery_type in ("Periodical", "PodcastParent")
                    or self.content_type == "Podcast") and self.has_children:
                return True


class LibraryItem(BaseItem):
    def _prepare_data(self, data: dict) -> dict:
        return data.get("item", data)

    def _get_codec(self, quality: str):
        """If quality is not ``best``, ensures the given quality is present in
        them codecs list. Otherwise, will find the best aax quality available
        """
        assert quality in ("best", "high", "normal",)

        # if available_codecs is None the item can't be downloaded as aax
        if self.available_codecs is None:
            return None, None

        verify = None
        if quality != "best":
            verify = CODEC_HIGH_QUALITY if quality == "high" else \
                CODEC_NORMAL_QUALITY

        best = (None, 0, 0, None)
        for codec in self.available_codecs:
            if verify is not None and verify == codec["name"].upper():
                return verify, codec["enhanced_codec"]

            if codec["name"].startswith("aax_"):
                name = codec["name"]
                try:
                    sample_rate, bitrate = name[4:].split("_")
                    sample_rate = int(sample_rate)
                    bitrate = int(bitrate)
                    if sample_rate > best[1] or bitrate > best[2]:
                        best = (
                            codec["name"].upper(),
                            sample_rate,
                            bitrate,
                            codec["enhanced_codec"]
                        )

                except ValueError:
                    logger.warning(f"Unexpected codec name: {name}")
                    continue

        if verify is not None:
            logger.info(f"{verify} codec was not found, using {best[0]} instead")

        return best[0], best[3]

    async def get_child_items(self, **request_params) -> Optional["Library"]:
        """Get child elements of MultiPartBooks and Podcasts

        With these all parts of a MultiPartBook or all episodes of a Podcasts
        can be shown.
        """

<<<<<<< HEAD
        # Only items with content_delivery_type 
        # MultiPartBook or Periodical have child elements
=======
        # Only items with content_delivery_type
        # MultiPartBook or Periodical have child elemts
>>>>>>> 5d04ed50
        if not self.has_children:
            return

        if "response_groups" not in request_params and \
                self._response_groups is not None:
            response_groups = ", ".join(self._response_groups)
            request_params["response_groups"] = response_groups

        request_params["parent_asin"] = self.asin
        children = await Library.from_api_full_sync(
            api_client=self._client,
            **request_params
        )

        if self.is_parent_podcast() and "episode_count" in self and \
                self.episode_count is not None:
            if int(self.episode_count) != len(children):

                if "response_groups" in request_params:
                    request_params.pop("response_groups")
                children = await Catalog.from_api(
                    api_client=self._client,
                    **request_params
                )

        for child in children:
            child._parent = self

        self._children = children

        return children

    def is_downloadable(self):
        # customer_rights must be in response_groups
        if self.customer_rights is not None:
            if not self.customer_rights["is_consumable_offline"]:
                return False
            else:
                return True

    async def get_aax_url_old(self, quality: str = "high"):
        if not self.is_downloadable():
            raise AudibleCliException(
                f"{self.full_title} is not downloadable. Skip item."
            )

        codec, codec_name = self._get_codec(quality)
        if codec is None:
            raise AudibleCliException(
                f"{self.full_title} is not downloadable in AAX format"
            )

        url = (
            "https://cde-ta-g7g.amazon.com/FionaCDEServiceEngine/"
            "FSDownloadContent"
        )
        params = {
           "type": "AUDI",
           "currentTransportMethod": "WIFI",
           "key": self.asin,
           "codec": codec_name
        }
        r = await self._client.session.head(url, params=params)

        try:
            link = r.headers["location"]
            api_url = self._client._api_url
            domain = str(api_url)[20:]
            link = link.replace("cds.audible.com", f"cds.audible.{domain}")
        except Exception as e:
            raise AudibleCliException(
                f"Can not get download url for asin {self.asin} with message {e}"
            )

        return httpx.URL(link), codec_name

    async def get_aax_url(self, quality: str = "high"):

        if not self.is_downloadable():
            raise AudibleCliException(
                f"{self.full_title} is not downloadable. Skip item."
            )

        codec, codec_name = self._get_codec(quality)
        if codec is None:
            raise AudibleCliException(
                f"{self.full_title} is not downloadable in AAX format"
            )

        domain = self._client.auth.locale.domain
        url = f"https://www.audible.{domain}/library/download"
        params = {
            "asin": self.asin,
            "codec": codec
        }
        return httpx.URL(url, params=params), codec_name

    async def get_aaxc_url(self, quality: str = "high"):
        assert quality in ("best", "high", "normal",)

        body = {
            "supported_drm_types": ["Mpeg", "Adrm"],
            "quality": "Extreme" if quality in ("best", "high") else "Normal",
            "consumption_type": "Download",
            "response_groups": (
                "last_position_heard, pdf_url, content_reference, chapter_info"
            )
        }

        lr = await self._client.post(
            f"content/{self.asin}/licenserequest",
            body=body
        )

        content_metadata = lr["content_license"]["content_metadata"]
        url = httpx.URL(content_metadata["content_url"]["offline_url"])
        codec = content_metadata["content_reference"]["content_format"]

        voucher = decrypt_voucher_from_licenserequest(self._client.auth, lr)
        lr["content_license"]["license_response"] = voucher

        return url, codec, lr

    async def get_content_metadata(self, quality: str = "high"):
        assert quality in ("best", "high", "normal",)

        url = f"content/{self.asin}/metadata"
        params = {
            "response_groups": "last_position_heard, content_reference, "
                               "chapter_info",
            "quality": "Extreme" if quality in ("best", "high") else "Normal",
            "drm_type": "Adrm"
        }

        metadata = await self._client.get(url, params=params)

        return metadata

    async def get_annotations(self):
        url = f"https://cde-ta-g7g.amazon.com/FionaCDEServiceEngine/sidecar"
        params = {
            "type": "AUDI",
            "key": self.asin
        }

        annotations = await self._client.get(url, params=params)

        return annotations


class WishlistItem(BaseItem):
    pass


class BaseList:
    def __init__(
            self,
            data: Union[dict, list],
            api_client: audible.AsyncClient
    ):
        self._client = api_client
        self._data = self._prepare_data(data)

    def __len__(self):
        return len(self._data)

    def __iter__(self):
        return iter(self._data)

    def _prepare_data(self, data: Union[dict, list]) -> Union[dict, list]:
        return data

    @property
    def data(self):
        return self._data

    def get_item_by_asin(self, asin):
        try:
            return next(i for i in self._data if asin == i.asin)
        except StopIteration:
            return None

    def has_asin(self, asin):
        return True if self.get_item_by_asin(asin) else False

    def search_item_by_title(self, search_title, p=80):
        match = []
        for i in self._data:
            accuracy = i.substring_in_title_accuracy(search_title)
            match.append([i, accuracy]) if accuracy >= p else ""

        return match


class Library(BaseList):
    def _prepare_data(self, data: Union[dict, list]) -> list:
        response_groups = None
        if isinstance(data, dict):
            response_groups = data.get("response_groups")
            if isinstance(response_groups, str):
                response_groups = response_groups.replace(" ", "").split(",")
            data = data.get("items", data)
        data = [
            LibraryItem(
                data=i,
                api_client=self._client,
                response_groups=response_groups
            ) for i in data
        ]
        return data

    @classmethod
    async def from_api(
            cls,
            api_client: audible.AsyncClient,
            include_total_count_header: bool = False,
            **request_params
    ):
        if "response_groups" not in request_params:
            request_params["response_groups"] = (
                "contributors, customer_rights, media, price, product_attrs, "
                "product_desc, product_extended_attrs, product_plan_details, "
                "product_plans, rating, sample, sku, series, reviews, ws4v, "
                "origin, relationships, review_attrs, categories, "
                "badge_types, category_ladders, claim_code_url, in_wishlist, "
                "is_archived, is_downloaded, is_finished, is_playable, "
                "is_removable, is_returnable, is_visible, listening_status, "
                "order_details, origin_asin, pdf_url, percent_complete, "
                "periodicals, provided_review, product_details"
            )

        resp: httpx.Response = await api_client.get(
            "library",
            response_callback=full_response_callback,
            **request_params
        )
        resp_content = convert_response_content(resp)
        total_count_header = resp.headers.get("total-count")
        cls_instance = cls(resp_content, api_client=api_client)

        if include_total_count_header:
            return cls_instance, total_count_header
        return cls_instance

    @classmethod
    async def from_api_full_sync(
            cls,
            api_client: audible.AsyncClient,
            bunch_size: int = 1000,
            **request_params
    ) -> "Library":
        request_params.pop("page", None)
        request_params["num_results"] = bunch_size

        library, total_count = await cls.from_api(
            api_client,
            page=1,
            params=request_params,
            include_total_count_header=True,
        )
        pages = ceil(int(total_count) / bunch_size)
        if pages == 1:
            return library

        additional_pages = []
        for page in range(2, pages+1):
            additional_pages.append(
                cls.from_api(
                    api_client,
                    page=page,
                    params=request_params,
                )
            )

        additional_pages = await asyncio.gather(*additional_pages)

        for p in additional_pages:
            library.data.extend(p.data)

        return library

    async def resolve_podcats(self):
        podcast_items = await asyncio.gather(
            *[i.get_child_items() for i in self if i.is_parent_podcast()]
        )
        for i in podcast_items:
            self.data.extend(i.data)


class Catalog(BaseList):
    def _prepare_data(self, data: Union[dict, list]) -> list:
        response_groups = None
        if isinstance(data, dict):
            response_groups = data.get("response_groups")
            response_groups = response_groups.replace(" ", "").split(",")
            data = data.get("products", data)
        data = [
            LibraryItem(
                data=i,
                api_client=self._client,
                response_groups=response_groups
            ) for i in data
        ]
        return data

    @classmethod
    async def from_api(
            cls,
            api_client: audible.AsyncClient,
            **request_params
    ):

        if "response_groups" not in request_params:
            request_params["response_groups"] = (
                "contributors, customer_rights, media, price, product_attrs, "
                "product_desc, product_extended_attrs, product_plan_details, "
                "product_plans, rating, sample, sku, series, reviews, ws4v, "
                "relationships, review_attrs, categories, category_ladders, "
                "claim_code_url, in_wishlist, listening_status, periodicals, "
                "provided_review, product_details"
            )

        async def fetch_catalog(params):
            entire_lib = False
            if "page" not in params and "num_results" not in params:
                entire_lib = True
                params["page"] = 0
                num_results = 50
                params["num_results"] = num_results

            catalog = []
            while True:
                r = await api_client.get("catalog/products", **params)
                items = r["products"]
                len_items = len(items)
                catalog.extend(items)
                if not entire_lib or len_items < num_results:
                    break
                params["page"] += 1
            return catalog

        resp = await fetch_catalog(request_params)

        return cls(resp, api_client=api_client)

    async def resolve_podcats(self):
        podcast_items = await asyncio.gather(
            *[i.get_child_items() for i in self if i.is_parent_podcast()]
        )
        for i in podcast_items:
            self.data.extend(i.data)


class Wishlist(BaseList):
    def _prepare_data(self, data: Union[dict, list]) -> list:
        response_groups = None
        if isinstance(data, dict):
            response_groups = data.get("response_groups")
            response_groups = response_groups.replace(" ", "").split(",")
            data = data.get("products", data)
        data = [
            WishlistItem(
                data=i,
                api_client=self._client,
                response_groups=response_groups
            ) for i in data
        ]
        return data

    @classmethod
    async def from_api(
            cls,
            api_client: audible.AsyncClient,
            **request_params
    ):

        async def fetch_wishlist(params):
            entire_lib = False
            if "page" not in params and "num_results" not in params:
                entire_lib = True
                params["page"] = 0
                num_results = 50
                params["num_results"] = num_results

            wishlist = []
            while True:
                r = await api_client.get("wishlist", **params)
                items = r["products"]
                len_items = len(items)
                wishlist.extend(items)
                if not entire_lib or len_items < num_results:
                    break
                params["page"] += 1
            return wishlist

        resp = await fetch_wishlist(request_params)

        return cls(resp, api_client=api_client)<|MERGE_RESOLUTION|>--- conflicted
+++ resolved
@@ -82,16 +82,16 @@
 
         if "ascii" in mode:
             base_filename = self.full_title_slugify
-    
+
         elif "unicode" in mode:
             base_filename = unicodedata.normalize("NFKD", self.full_title)
-    
+
         else:
             base_filename = self.asin
-    
+
         if "asin" in mode:
             base_filename = self.asin + "_" + base_filename
-    
+
         return base_filename
 
     def substring_in_title_accuracy(self, substring):
@@ -174,13 +174,8 @@
         can be shown.
         """
 
-<<<<<<< HEAD
-        # Only items with content_delivery_type 
+        # Only items with content_delivery_type
         # MultiPartBook or Periodical have child elements
-=======
-        # Only items with content_delivery_type
-        # MultiPartBook or Periodical have child elemts
->>>>>>> 5d04ed50
         if not self.has_children:
             return
 
