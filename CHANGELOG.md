--- conflicted
+++ resolved
@@ -6,15 +6,9 @@
 
 ## Unreleased
 
-<<<<<<< HEAD
-### Bugfix
-
-- Fixing `[Errno 18] Invalid cross-device link` when downloading files using the `--output-dir` option. This error is fixed by creating the resume file on the same location as the target file. 
-=======
-### Changed
-
-- Update httpx version range to >=0.23.3 and <0.28.0. 
->>>>>>> 3a6db75e
+### Bugfix
+
+- Fixing `[Errno 18] Invalid cross-device link` when downloading files using the `--output-dir` option. This error is fixed by creating the resume file on the same location as the target file.
 
 ### Added
 
@@ -33,6 +27,7 @@
 - `models.LibraryItem.get_content_metadatata` now accept a `chapter_type` argument. 
   Additional keyword arguments to this method are now passed through the metadata 
   request.
+- Update httpx version range to >=0.23.3 and <0.28.0.
 
 ## [0.3.1] - 2024-03-19
 
